<!doctype html>
<html lang="en">
<head>
    <title>Code coverage report for src</title>
    <meta charset="utf-8" />
    <link rel="stylesheet" href="../prettify.css" />
    <link rel="stylesheet" href="../base.css" />
    <meta name="viewport" content="width=device-width, initial-scale=1">
    <style type='text/css'>
        .coverage-summary .sorter {
            background-image: url(../sort-arrow-sprite.png);
        }
    </style>
</head>
<body>
<div class='wrapper'>
  <div class='pad1'>
    <h1>
      <a href="../index.html">All files</a> src
    </h1>
    <div class='clearfix'>
      <div class='fl pad1y space-right2'>
<<<<<<< HEAD
        <span class="strong">71.3% </span>
        <span class="quiet">Statements</span>
        <span class='fraction'>4450/6241</span>
      </div>
      <div class='fl pad1y space-right2'>
        <span class="strong">47.85% </span>
        <span class="quiet">Branches</span>
        <span class='fraction'>367/767</span>
      </div>
      <div class='fl pad1y space-right2'>
        <span class="strong">50.8% </span>
        <span class="quiet">Functions</span>
        <span class='fraction'>632/1244</span>
      </div>
      <div class='fl pad1y space-right2'>
        <span class="strong">71.3% </span>
        <span class="quiet">Lines</span>
        <span class='fraction'>4450/6241</span>
=======
        <span class="strong">70.57% </span>
        <span class="quiet">Statements</span>
        <span class='fraction'>4469/6333</span>
      </div>
      <div class='fl pad1y space-right2'>
        <span class="strong">47.65% </span>
        <span class="quiet">Branches</span>
        <span class='fraction'>385/808</span>
      </div>
      <div class='fl pad1y space-right2'>
        <span class="strong">50.27% </span>
        <span class="quiet">Functions</span>
        <span class='fraction'>646/1285</span>
      </div>
      <div class='fl pad1y space-right2'>
        <span class="strong">70.57% </span>
        <span class="quiet">Lines</span>
        <span class='fraction'>4469/6333</span>
>>>>>>> fed97c9e
      </div>
    </div>
    <p class="quiet">
      Press <em>n</em> or <em>j</em> to go to the next uncovered block, <em>b</em>, <em>p</em> or <em>k</em> for the previous block.
    </p>
  </div>
  <div class='status-line medium'></div>
<div class="pad1">
<table class="coverage-summary">
<thead>
<tr>
   <th data-col="file" data-fmt="html" data-html="true" class="file">File</th>
   <th data-col="pic" data-type="number" data-fmt="html" data-html="true" class="pic"></th>
   <th data-col="statements" data-type="number" data-fmt="pct" class="pct">Statements</th>
   <th data-col="statements_raw" data-type="number" data-fmt="html" class="abs"></th>
   <th data-col="branches" data-type="number" data-fmt="pct" class="pct">Branches</th>
   <th data-col="branches_raw" data-type="number" data-fmt="html" class="abs"></th>
   <th data-col="functions" data-type="number" data-fmt="pct" class="pct">Functions</th>
   <th data-col="functions_raw" data-type="number" data-fmt="html" class="abs"></th>
   <th data-col="lines" data-type="number" data-fmt="pct" class="pct">Lines</th>
   <th data-col="lines_raw" data-type="number" data-fmt="html" class="abs"></th>
</tr>
</thead>
<tbody><tr>
	<td class="file high" data-value="Relude_Array.bs.js"><a href="Relude_Array.bs.js.html">Relude_Array.bs.js</a></td>
	<td data-value="100" class="pic high"><div class="chart"><div class="cover-fill cover-full" style="width: 100%;"></div><div class="cover-empty" style="width:0%;"></div></div></td>
	<td data-value="100" class="pct high">100%</td>
	<td data-value="343" class="abs high">343/343</td>
	<td data-value="100" class="pct high">100%</td>
	<td data-value="0" class="abs high">0/0</td>
	<td data-value="100" class="pct high">100%</td>
	<td data-value="0" class="abs high">0/0</td>
	<td data-value="100" class="pct high">100%</td>
	<td data-value="343" class="abs high">343/343</td>
	</tr>

<tr>
	<td class="file medium" data-value="Relude_AsyncData.bs.js"><a href="Relude_AsyncData.bs.js.html">Relude_AsyncData.bs.js</a></td>
	<td data-value="69.82" class="pic medium"><div class="chart"><div class="cover-fill" style="width: 69%;"></div><div class="cover-empty" style="width:31%;"></div></div></td>
	<td data-value="69.82" class="pct medium">69.82%</td>
	<td data-value="328" class="abs medium">229/328</td>
	<td data-value="50.98" class="pct medium">50.98%</td>
	<td data-value="153" class="abs medium">78/153</td>
	<td data-value="52.63" class="pct medium">52.63%</td>
	<td data-value="38" class="abs medium">20/38</td>
	<td data-value="69.82" class="pct medium">69.82%</td>
	<td data-value="328" class="abs medium">229/328</td>
	</tr>

<tr>
	<td class="file low" data-value="Relude_AsyncResult.bs.js"><a href="Relude_AsyncResult.bs.js.html">Relude_AsyncResult.bs.js</a></td>
	<td data-value="38.01" class="pic low"><div class="chart"><div class="cover-fill" style="width: 38%;"></div><div class="cover-empty" style="width:62%;"></div></div></td>
	<td data-value="38.01" class="pct low">38.01%</td>
	<td data-value="321" class="abs low">122/321</td>
	<td data-value="18.07" class="pct low">18.07%</td>
	<td data-value="166" class="abs low">30/166</td>
	<td data-value="38.89" class="pct low">38.89%</td>
	<td data-value="36" class="abs low">14/36</td>
	<td data-value="38.01" class="pct low">38.01%</td>
	<td data-value="321" class="abs low">122/321</td>
	</tr>

<tr>
	<td class="file high" data-value="Relude_Bool.bs.js"><a href="Relude_Bool.bs.js.html">Relude_Bool.bs.js</a></td>
	<td data-value="100" class="pic high"><div class="chart"><div class="cover-fill cover-full" style="width: 100%;"></div><div class="cover-empty" style="width:0%;"></div></div></td>
	<td data-value="100" class="pct high">100%</td>
	<td data-value="56" class="abs high">56/56</td>
	<td data-value="100" class="pct high">100%</td>
	<td data-value="18" class="abs high">18/18</td>
	<td data-value="100" class="pct high">100%</td>
	<td data-value="9" class="abs high">9/9</td>
	<td data-value="100" class="pct high">100%</td>
	<td data-value="56" class="abs high">56/56</td>
	</tr>

<tr>
	<td class="file medium" data-value="Relude_ContT.bs.js"><a href="Relude_ContT.bs.js.html">Relude_ContT.bs.js</a></td>
	<td data-value="53.41" class="pic medium"><div class="chart"><div class="cover-fill" style="width: 53%;"></div><div class="cover-empty" style="width:47%;"></div></div></td>
	<td data-value="53.41" class="pct medium">53.41%</td>
	<td data-value="249" class="abs medium">133/249</td>
	<td data-value="100" class="pct high">100%</td>
	<td data-value="0" class="abs high">0/0</td>
	<td data-value="36.67" class="pct low">36.67%</td>
	<td data-value="60" class="abs low">22/60</td>
	<td data-value="53.41" class="pct medium">53.41%</td>
	<td data-value="249" class="abs medium">133/249</td>
<<<<<<< HEAD
	</tr>

<tr>
	<td class="file high" data-value="Relude_Debounce.bs.js"><a href="Relude_Debounce.bs.js.html">Relude_Debounce.bs.js</a></td>
	<td data-value="90" class="pic high"><div class="chart"><div class="cover-fill" style="width: 90%;"></div><div class="cover-empty" style="width:10%;"></div></div></td>
	<td data-value="90" class="pct high">90%</td>
	<td data-value="30" class="abs high">27/30</td>
	<td data-value="75" class="pct medium">75%</td>
	<td data-value="4" class="abs medium">3/4</td>
	<td data-value="75" class="pct medium">75%</td>
	<td data-value="8" class="abs medium">6/8</td>
	<td data-value="90" class="pct high">90%</td>
	<td data-value="30" class="abs high">27/30</td>
=======
>>>>>>> fed97c9e
	</tr>

<tr>
	<td class="file high" data-value="Relude_Decimal.bs.js"><a href="Relude_Decimal.bs.js.html">Relude_Decimal.bs.js</a></td>
	<td data-value="97.56" class="pic high"><div class="chart"><div class="cover-fill" style="width: 97%;"></div><div class="cover-empty" style="width:3%;"></div></div></td>
	<td data-value="97.56" class="pct high">97.56%</td>
	<td data-value="41" class="abs high">40/41</td>
	<td data-value="83.33" class="pct high">83.33%</td>
	<td data-value="6" class="abs high">5/6</td>
	<td data-value="100" class="pct high">100%</td>
	<td data-value="8" class="abs high">8/8</td>
	<td data-value="97.56" class="pct high">97.56%</td>
	<td data-value="41" class="abs high">40/41</td>
	</tr>

<tr>
	<td class="file high" data-value="Relude_Float.bs.js"><a href="Relude_Float.bs.js.html">Relude_Float.bs.js</a></td>
	<td data-value="98.8" class="pic high"><div class="chart"><div class="cover-fill" style="width: 98%;"></div><div class="cover-empty" style="width:2%;"></div></div></td>
	<td data-value="98.8" class="pct high">98.8%</td>
	<td data-value="167" class="abs high">165/167</td>
	<td data-value="100" class="pct high">100%</td>
	<td data-value="6" class="abs high">6/6</td>
	<td data-value="90.48" class="pct high">90.48%</td>
	<td data-value="21" class="abs high">19/21</td>
	<td data-value="98.8" class="pct high">98.8%</td>
	<td data-value="167" class="abs high">165/167</td>
	</tr>

<tr>
	<td class="file medium" data-value="Relude_Function.bs.js"><a href="Relude_Function.bs.js.html">Relude_Function.bs.js</a></td>
	<td data-value="54.55" class="pic medium"><div class="chart"><div class="cover-fill" style="width: 54%;"></div><div class="cover-empty" style="width:46%;"></div></div></td>
	<td data-value="54.55" class="pct medium">54.55%</td>
	<td data-value="77" class="abs medium">42/77</td>
	<td data-value="100" class="pct high">100%</td>
	<td data-value="0" class="abs high">0/0</td>
	<td data-value="60" class="pct medium">60%</td>
	<td data-value="20" class="abs medium">12/20</td>
	<td data-value="54.55" class="pct medium">54.55%</td>
	<td data-value="77" class="abs medium">42/77</td>
	</tr>

<tr>
	<td class="file high" data-value="Relude_HList.bs.js"><a href="Relude_HList.bs.js.html">Relude_HList.bs.js</a></td>
	<td data-value="100" class="pic high"><div class="chart"><div class="cover-fill cover-full" style="width: 100%;"></div><div class="cover-empty" style="width:0%;"></div></div></td>
	<td data-value="100" class="pct high">100%</td>
	<td data-value="42" class="abs high">42/42</td>
	<td data-value="100" class="pct high">100%</td>
	<td data-value="0" class="abs high">0/0</td>
	<td data-value="100" class="pct high">100%</td>
	<td data-value="17" class="abs high">17/17</td>
	<td data-value="100" class="pct high">100%</td>
	<td data-value="42" class="abs high">42/42</td>
	</tr>

<tr>
	<td class="file medium" data-value="Relude_HMap.bs.js"><a href="Relude_HMap.bs.js.html">Relude_HMap.bs.js</a></td>
	<td data-value="75.2" class="pic medium"><div class="chart"><div class="cover-fill" style="width: 75%;"></div><div class="cover-empty" style="width:25%;"></div></div></td>
	<td data-value="75.2" class="pct medium">75.2%</td>
	<td data-value="125" class="abs medium">94/125</td>
	<td data-value="30" class="pct low">30%</td>
	<td data-value="10" class="abs low">3/10</td>
	<td data-value="55.56" class="pct medium">55.56%</td>
	<td data-value="45" class="abs medium">25/45</td>
	<td data-value="75.2" class="pct medium">75.2%</td>
	<td data-value="125" class="abs medium">94/125</td>
	</tr>

<tr>
	<td class="file medium" data-value="Relude_IO.bs.js"><a href="Relude_IO.bs.js.html">Relude_IO.bs.js</a></td>
	<td data-value="51.35" class="pic medium"><div class="chart"><div class="cover-fill" style="width: 51%;"></div><div class="cover-empty" style="width:49%;"></div></div></td>
	<td data-value="51.35" class="pct medium">51.35%</td>
	<td data-value="703" class="abs medium">361/703</td>
	<td data-value="41.09" class="pct low">41.09%</td>
	<td data-value="202" class="abs low">83/202</td>
	<td data-value="42.22" class="pct low">42.22%</td>
	<td data-value="225" class="abs low">95/225</td>
	<td data-value="51.35" class="pct medium">51.35%</td>
	<td data-value="703" class="abs medium">361/703</td>
	</tr>

<tr>
	<td class="file high" data-value="Relude_Identity.bs.js"><a href="Relude_Identity.bs.js.html">Relude_Identity.bs.js</a></td>
	<td data-value="92.52" class="pic high"><div class="chart"><div class="cover-fill" style="width: 92%;"></div><div class="cover-empty" style="width:8%;"></div></div></td>
	<td data-value="92.52" class="pct high">92.52%</td>
	<td data-value="107" class="abs high">99/107</td>
	<td data-value="100" class="pct high">100%</td>
	<td data-value="0" class="abs high">0/0</td>
	<td data-value="53.85" class="pct medium">53.85%</td>
	<td data-value="13" class="abs medium">7/13</td>
	<td data-value="92.52" class="pct high">92.52%</td>
	<td data-value="107" class="abs high">99/107</td>
	</tr>

<tr>
	<td class="file high" data-value="Relude_Int.bs.js"><a href="Relude_Int.bs.js.html">Relude_Int.bs.js</a></td>
	<td data-value="100" class="pic high"><div class="chart"><div class="cover-fill cover-full" style="width: 100%;"></div><div class="cover-empty" style="width:0%;"></div></div></td>
	<td data-value="100" class="pct high">100%</td>
	<td data-value="163" class="abs high">163/163</td>
	<td data-value="100" class="pct high">100%</td>
	<td data-value="4" class="abs high">4/4</td>
	<td data-value="100" class="pct high">100%</td>
	<td data-value="11" class="abs high">11/11</td>
	<td data-value="100" class="pct high">100%</td>
	<td data-value="163" class="abs high">163/163</td>
	</tr>

<tr>
	<td class="file low" data-value="Relude_Ior.bs.js"><a href="Relude_Ior.bs.js.html">Relude_Ior.bs.js</a></td>
	<td data-value="41.54" class="pic low"><div class="chart"><div class="cover-fill" style="width: 41%;"></div><div class="cover-empty" style="width:59%;"></div></div></td>
	<td data-value="41.54" class="pct low">41.54%</td>
	<td data-value="130" class="abs low">54/130</td>
	<td data-value="33.33" class="pct low">33.33%</td>
	<td data-value="45" class="abs low">15/45</td>
	<td data-value="29.17" class="pct low">29.17%</td>
	<td data-value="24" class="abs low">7/24</td>
	<td data-value="41.54" class="pct low">41.54%</td>
	<td data-value="130" class="abs low">54/130</td>
	</tr>

<tr>
	<td class="file high" data-value="Relude_List.bs.js"><a href="Relude_List.bs.js.html">Relude_List.bs.js</a></td>
	<td data-value="100" class="pic high"><div class="chart"><div class="cover-fill cover-full" style="width: 100%;"></div><div class="cover-empty" style="width:0%;"></div></div></td>
	<td data-value="100" class="pct high">100%</td>
	<td data-value="325" class="abs high">325/325</td>
	<td data-value="100" class="pct high">100%</td>
	<td data-value="0" class="abs high">0/0</td>
	<td data-value="100" class="pct high">100%</td>
	<td data-value="0" class="abs high">0/0</td>
	<td data-value="100" class="pct high">100%</td>
	<td data-value="325" class="abs high">325/325</td>
	</tr>

<tr>
	<td class="file high" data-value="Relude_ListZipper.bs.js"><a href="Relude_ListZipper.bs.js.html">Relude_ListZipper.bs.js</a></td>
	<td data-value="100" class="pic high"><div class="chart"><div class="cover-fill cover-full" style="width: 100%;"></div><div class="cover-empty" style="width:0%;"></div></div></td>
	<td data-value="100" class="pct high">100%</td>
	<td data-value="287" class="abs high">287/287</td>
	<td data-value="100" class="pct high">100%</td>
	<td data-value="0" class="abs high">0/0</td>
	<td data-value="100" class="pct high">100%</td>
	<td data-value="0" class="abs high">0/0</td>
	<td data-value="100" class="pct high">100%</td>
	<td data-value="287" class="abs high">287/287</td>
	</tr>

<tr>
	<td class="file low" data-value="Relude_Map.bs.js"><a href="Relude_Map.bs.js.html">Relude_Map.bs.js</a></td>
	<td data-value="39.36" class="pic low"><div class="chart"><div class="cover-fill" style="width: 39%;"></div><div class="cover-empty" style="width:61%;"></div></div></td>
	<td data-value="39.36" class="pct low">39.36%</td>
	<td data-value="94" class="abs low">37/94</td>
	<td data-value="100" class="pct high">100%</td>
	<td data-value="0" class="abs high">0/0</td>
	<td data-value="2.38" class="pct low">2.38%</td>
	<td data-value="42" class="abs low">1/42</td>
	<td data-value="39.36" class="pct low">39.36%</td>
	<td data-value="94" class="abs low">37/94</td>
	</tr>

<tr>
	<td class="file medium" data-value="Relude_NonEmpty.bs.js"><a href="Relude_NonEmpty.bs.js.html">Relude_NonEmpty.bs.js</a></td>
	<td data-value="56.47" class="pic medium"><div class="chart"><div class="cover-fill" style="width: 56%;"></div><div class="cover-empty" style="width:44%;"></div></div></td>
	<td data-value="56.47" class="pct medium">56.47%</td>
	<td data-value="363" class="abs medium">205/363</td>
	<td data-value="16.67" class="pct low">16.67%</td>
	<td data-value="6" class="abs low">1/6</td>
	<td data-value="28.44" class="pct low">28.44%</td>
	<td data-value="109" class="abs low">31/109</td>
	<td data-value="56.47" class="pct medium">56.47%</td>
	<td data-value="363" class="abs medium">205/363</td>
	</tr>

<tr>
	<td class="file high" data-value="Relude_Option.bs.js"><a href="Relude_Option.bs.js.html">Relude_Option.bs.js</a></td>
	<td data-value="88.78" class="pic high"><div class="chart"><div class="cover-fill" style="width: 88%;"></div><div class="cover-empty" style="width:12%;"></div></div></td>
	<td data-value="88.78" class="pct high">88.78%</td>
	<td data-value="303" class="abs high">269/303</td>
	<td data-value="60" class="pct medium">60%</td>
	<td data-value="30" class="abs medium">18/30</td>
	<td data-value="65.63" class="pct medium">65.63%</td>
	<td data-value="32" class="abs medium">21/32</td>
	<td data-value="88.78" class="pct high">88.78%</td>
	<td data-value="303" class="abs high">269/303</td>
	</tr>

<tr>
	<td class="file high" data-value="Relude_OptionT.bs.js"><a href="Relude_OptionT.bs.js.html">Relude_OptionT.bs.js</a></td>
	<td data-value="95.38" class="pic high"><div class="chart"><div class="cover-fill" style="width: 95%;"></div><div class="cover-empty" style="width:5%;"></div></div></td>
	<td data-value="95.38" class="pct high">95.38%</td>
	<td data-value="65" class="abs high">62/65</td>
	<td data-value="50" class="pct medium">50%</td>
	<td data-value="2" class="abs medium">1/2</td>
	<td data-value="88.24" class="pct high">88.24%</td>
	<td data-value="17" class="abs high">15/17</td>
	<td data-value="95.38" class="pct high">95.38%</td>
	<td data-value="65" class="abs high">62/65</td>
	</tr>

<tr>
	<td class="file high" data-value="Relude_Ordering.bs.js"><a href="Relude_Ordering.bs.js.html">Relude_Ordering.bs.js</a></td>
	<td data-value="100" class="pic high"><div class="chart"><div class="cover-fill cover-full" style="width: 100%;"></div><div class="cover-empty" style="width:0%;"></div></div></td>
	<td data-value="100" class="pct high">100%</td>
	<td data-value="9" class="abs high">9/9</td>
	<td data-value="100" class="pct high">100%</td>
	<td data-value="4" class="abs high">4/4</td>
	<td data-value="100" class="pct high">100%</td>
	<td data-value="1" class="abs high">1/1</td>
	<td data-value="100" class="pct high">100%</td>
	<td data-value="9" class="abs high">9/9</td>
	</tr>

<tr>
	<td class="file medium" data-value="Relude_ReaderT.bs.js"><a href="Relude_ReaderT.bs.js.html">Relude_ReaderT.bs.js</a></td>
	<td data-value="55.16" class="pic medium"><div class="chart"><div class="cover-fill" style="width: 55%;"></div><div class="cover-empty" style="width:45%;"></div></div></td>
	<td data-value="55.16" class="pct medium">55.16%</td>
	<td data-value="281" class="abs medium">155/281</td>
	<td data-value="100" class="pct high">100%</td>
	<td data-value="0" class="abs high">0/0</td>
	<td data-value="41.67" class="pct low">41.67%</td>
	<td data-value="72" class="abs low">30/72</td>
	<td data-value="55.16" class="pct medium">55.16%</td>
	<td data-value="281" class="abs medium">155/281</td>
	</tr>

<tr>
	<td class="file medium" data-value="Relude_Result.bs.js"><a href="Relude_Result.bs.js.html">Relude_Result.bs.js</a></td>
	<td data-value="79.17" class="pic medium"><div class="chart"><div class="cover-fill" style="width: 79%;"></div><div class="cover-empty" style="width:21%;"></div></div></td>
	<td data-value="79.17" class="pct medium">79.17%</td>
	<td data-value="240" class="abs medium">190/240</td>
	<td data-value="75.93" class="pct medium">75.93%</td>
	<td data-value="54" class="abs medium">41/54</td>
	<td data-value="70.73" class="pct medium">70.73%</td>
	<td data-value="41" class="abs medium">29/41</td>
	<td data-value="79.17" class="pct medium">79.17%</td>
	<td data-value="240" class="abs medium">190/240</td>
	</tr>

<tr>
	<td class="file medium" data-value="Relude_ResultT.bs.js"><a href="Relude_ResultT.bs.js.html">Relude_ResultT.bs.js</a></td>
	<td data-value="52.07" class="pic medium"><div class="chart"><div class="cover-fill" style="width: 52%;"></div><div class="cover-empty" style="width:48%;"></div></div></td>
	<td data-value="52.07" class="pct medium">52.07%</td>
	<td data-value="217" class="abs medium">113/217</td>
	<td data-value="25" class="pct low">25%</td>
	<td data-value="4" class="abs low">1/4</td>
	<td data-value="44.44" class="pct low">44.44%</td>
	<td data-value="45" class="abs low">20/45</td>
	<td data-value="52.07" class="pct medium">52.07%</td>
	<td data-value="217" class="abs medium">113/217</td>
	</tr>

<tr>
	<td class="file high" data-value="Relude_Sequence.bs.js"><a href="Relude_Sequence.bs.js.html">Relude_Sequence.bs.js</a></td>
	<td data-value="85" class="pic high"><div class="chart"><div class="cover-fill" style="width: 85%;"></div><div class="cover-empty" style="width:15%;"></div></div></td>
	<td data-value="85" class="pct high">85%</td>
	<td data-value="20" class="abs high">17/20</td>
	<td data-value="100" class="pct high">100%</td>
	<td data-value="0" class="abs high">0/0</td>
	<td data-value="50" class="pct medium">50%</td>
	<td data-value="6" class="abs medium">3/6</td>
	<td data-value="85" class="pct high">85%</td>
	<td data-value="20" class="abs high">17/20</td>
	</tr>

<tr>
	<td class="file high" data-value="Relude_SequenceZipper.bs.js"><a href="Relude_SequenceZipper.bs.js.html">Relude_SequenceZipper.bs.js</a></td>
	<td data-value="96.59" class="pic high"><div class="chart"><div class="cover-fill" style="width: 96%;"></div><div class="cover-empty" style="width:4%;"></div></div></td>
	<td data-value="96.59" class="pct high">96.59%</td>
	<td data-value="323" class="abs high">312/323</td>
	<td data-value="89.13" class="pct high">89.13%</td>
	<td data-value="46" class="abs high">41/46</td>
	<td data-value="94.96" class="pct high">94.96%</td>
	<td data-value="119" class="abs high">113/119</td>
	<td data-value="96.59" class="pct high">96.59%</td>
	<td data-value="323" class="abs high">312/323</td>
	</tr>

<tr>
	<td class="file medium" data-value="Relude_Set.bs.js"><a href="Relude_Set.bs.js.html">Relude_Set.bs.js</a></td>
	<td data-value="65.31" class="pic medium"><div class="chart"><div class="cover-fill" style="width: 65%;"></div><div class="cover-empty" style="width:35%;"></div></div></td>
	<td data-value="65.31" class="pct medium">65.31%</td>
	<td data-value="49" class="abs medium">32/49</td>
	<td data-value="100" class="pct high">100%</td>
	<td data-value="0" class="abs high">0/0</td>
	<td data-value="5.56" class="pct low">5.56%</td>
	<td data-value="18" class="abs low">1/18</td>
	<td data-value="65.31" class="pct medium">65.31%</td>
	<td data-value="49" class="abs medium">32/49</td>
	</tr>

<tr>
	<td class="file low" data-value="Relude_StateT.bs.js"><a href="Relude_StateT.bs.js.html">Relude_StateT.bs.js</a></td>
	<td data-value="40.72" class="pic low"><div class="chart"><div class="cover-fill" style="width: 40%;"></div><div class="cover-empty" style="width:60%;"></div></div></td>
	<td data-value="40.72" class="pct low">40.72%</td>
	<td data-value="167" class="abs low">68/167</td>
	<td data-value="100" class="pct high">100%</td>
	<td data-value="0" class="abs high">0/0</td>
	<td data-value="29.51" class="pct low">29.51%</td>
	<td data-value="61" class="abs low">18/61</td>
	<td data-value="40.72" class="pct low">40.72%</td>
	<td data-value="167" class="abs low">68/167</td>
	</tr>

<tr>
	<td class="file high" data-value="Relude_String.bs.js"><a href="Relude_String.bs.js.html">Relude_String.bs.js</a></td>
	<td data-value="100" class="pic high"><div class="chart"><div class="cover-fill cover-full" style="width: 100%;"></div><div class="cover-empty" style="width:0%;"></div></div></td>
	<td data-value="100" class="pct high">100%</td>
	<td data-value="212" class="abs high">212/212</td>
	<td data-value="100" class="pct high">100%</td>
	<td data-value="14" class="abs high">14/14</td>
	<td data-value="100" class="pct high">100%</td>
	<td data-value="49" class="abs high">49/49</td>
	<td data-value="100" class="pct high">100%</td>
	<td data-value="212" class="abs high">212/212</td>
<<<<<<< HEAD
	</tr>

<tr>
	<td class="file high" data-value="Relude_Timer.bs.js"><a href="Relude_Timer.bs.js.html">Relude_Timer.bs.js</a></td>
	<td data-value="85.29" class="pic high"><div class="chart"><div class="cover-fill" style="width: 85%;"></div><div class="cover-empty" style="width:15%;"></div></div></td>
	<td data-value="85.29" class="pct high">85.29%</td>
	<td data-value="34" class="abs high">29/34</td>
	<td data-value="100" class="pct high">100%</td>
	<td data-value="2" class="abs high">2/2</td>
	<td data-value="71.43" class="pct medium">71.43%</td>
	<td data-value="14" class="abs medium">10/14</td>
	<td data-value="85.29" class="pct high">85.29%</td>
	<td data-value="34" class="abs high">29/34</td>
=======
>>>>>>> fed97c9e
	</tr>

<tr>
	<td class="file high" data-value="Relude_Tuple.bs.js"><a href="Relude_Tuple.bs.js.html">Relude_Tuple.bs.js</a></td>
	<td data-value="100" class="pic high"><div class="chart"><div class="cover-fill cover-full" style="width: 100%;"></div><div class="cover-empty" style="width:0%;"></div></div></td>
	<td data-value="100" class="pct high">100%</td>
	<td data-value="79" class="abs high">79/79</td>
	<td data-value="100" class="pct high">100%</td>
	<td data-value="8" class="abs high">8/8</td>
	<td data-value="100" class="pct high">100%</td>
	<td data-value="24" class="abs high">24/24</td>
	<td data-value="100" class="pct high">100%</td>
	<td data-value="79" class="abs high">79/79</td>
	</tr>

<tr>
	<td class="file medium" data-value="Relude_Validation.bs.js"><a href="Relude_Validation.bs.js.html">Relude_Validation.bs.js</a></td>
	<td data-value="67.67" class="pic medium"><div class="chart"><div class="cover-fill" style="width: 67%;"></div><div class="cover-empty" style="width:33%;"></div></div></td>
	<td data-value="67.67" class="pct medium">67.67%</td>
	<td data-value="133" class="abs medium">90/133</td>
	<td data-value="46.67" class="pct low">46.67%</td>
	<td data-value="30" class="abs low">14/30</td>
	<td data-value="34.29" class="pct low">34.29%</td>
	<td data-value="35" class="abs low">12/35</td>
	<td data-value="67.67" class="pct medium">67.67%</td>
	<td data-value="133" class="abs medium">90/133</td>
	</tr>

<tr>
	<td class="file low" data-value="Relude_Void.bs.js"><a href="Relude_Void.bs.js.html">Relude_Void.bs.js</a></td>
	<td data-value="37.5" class="pic low"><div class="chart"><div class="cover-fill" style="width: 37%;"></div><div class="cover-empty" style="width:63%;"></div></div></td>
	<td data-value="37.5" class="pct low">37.5%</td>
	<td data-value="8" class="abs low">3/8</td>
	<td data-value="100" class="pct high">100%</td>
	<td data-value="0" class="abs high">0/0</td>
	<td data-value="0" class="pct low">0%</td>
	<td data-value="1" class="abs low">0/1</td>
	<td data-value="37.5" class="pct low">37.5%</td>
	<td data-value="8" class="abs low">3/8</td>
	</tr>

<tr>
	<td class="file low" data-value="Relude_WriterT.bs.js"><a href="Relude_WriterT.bs.js.html">Relude_WriterT.bs.js</a></td>
	<td data-value="19.93" class="pic low"><div class="chart"><div class="cover-fill" style="width: 19%;"></div><div class="cover-empty" style="width:81%;"></div></div></td>
	<td data-value="19.93" class="pct low">19.93%</td>
	<td data-value="306" class="abs low">61/306</td>
	<td data-value="100" class="pct high">100%</td>
	<td data-value="0" class="abs high">0/0</td>
	<td data-value="13.95" class="pct low">13.95%</td>
	<td data-value="86" class="abs low">12/86</td>
	<td data-value="19.93" class="pct low">19.93%</td>
	<td data-value="306" class="abs low">61/306</td>
	</tr>

</tbody>
</table>
</div><div class='push'></div><!-- for sticky footer -->
</div><!-- /wrapper -->
<div class='footer quiet pad2 space-top1 center small'>
  Code coverage
</div>
</div>
<script src="../prettify.js"></script>
<script>
window.onload = function () {
        if (typeof prettyPrint === 'function') {
            prettyPrint();
        }
};
</script>
<script src="../sorter.js"></script>
<script src="../block-navigation.js"></script>
</body>
</html><|MERGE_RESOLUTION|>--- conflicted
+++ resolved
@@ -20,45 +20,24 @@
     </h1>
     <div class='clearfix'>
       <div class='fl pad1y space-right2'>
-<<<<<<< HEAD
-        <span class="strong">71.3% </span>
+        <span class="strong">71.22% </span>
         <span class="quiet">Statements</span>
-        <span class='fraction'>4450/6241</span>
+        <span class='fraction'>4558/6400</span>
       </div>
       <div class='fl pad1y space-right2'>
-        <span class="strong">47.85% </span>
+        <span class="strong">48.89% </span>
         <span class="quiet">Branches</span>
-        <span class='fraction'>367/767</span>
+        <span class='fraction'>398/814</span>
       </div>
       <div class='fl pad1y space-right2'>
-        <span class="strong">50.8% </span>
+        <span class="strong">51.76% </span>
         <span class="quiet">Functions</span>
-        <span class='fraction'>632/1244</span>
+        <span class='fraction'>677/1308</span>
       </div>
       <div class='fl pad1y space-right2'>
-        <span class="strong">71.3% </span>
+        <span class="strong">71.22% </span>
         <span class="quiet">Lines</span>
-        <span class='fraction'>4450/6241</span>
-=======
-        <span class="strong">70.57% </span>
-        <span class="quiet">Statements</span>
-        <span class='fraction'>4469/6333</span>
-      </div>
-      <div class='fl pad1y space-right2'>
-        <span class="strong">47.65% </span>
-        <span class="quiet">Branches</span>
-        <span class='fraction'>385/808</span>
-      </div>
-      <div class='fl pad1y space-right2'>
-        <span class="strong">50.27% </span>
-        <span class="quiet">Functions</span>
-        <span class='fraction'>646/1285</span>
-      </div>
-      <div class='fl pad1y space-right2'>
-        <span class="strong">70.57% </span>
-        <span class="quiet">Lines</span>
-        <span class='fraction'>4469/6333</span>
->>>>>>> fed97c9e
+        <span class='fraction'>4558/6400</span>
       </div>
     </div>
     <p class="quiet">
@@ -145,22 +124,19 @@
 	<td data-value="60" class="abs low">22/60</td>
 	<td data-value="53.41" class="pct medium">53.41%</td>
 	<td data-value="249" class="abs medium">133/249</td>
-<<<<<<< HEAD
 	</tr>
 
 <tr>
 	<td class="file high" data-value="Relude_Debounce.bs.js"><a href="Relude_Debounce.bs.js.html">Relude_Debounce.bs.js</a></td>
-	<td data-value="90" class="pic high"><div class="chart"><div class="cover-fill" style="width: 90%;"></div><div class="cover-empty" style="width:10%;"></div></div></td>
-	<td data-value="90" class="pct high">90%</td>
-	<td data-value="30" class="abs high">27/30</td>
+	<td data-value="100" class="pic high"><div class="chart"><div class="cover-fill cover-full" style="width: 100%;"></div><div class="cover-empty" style="width:0%;"></div></div></td>
+	<td data-value="100" class="pct high">100%</td>
+	<td data-value="33" class="abs high">33/33</td>
 	<td data-value="75" class="pct medium">75%</td>
 	<td data-value="4" class="abs medium">3/4</td>
-	<td data-value="75" class="pct medium">75%</td>
-	<td data-value="8" class="abs medium">6/8</td>
-	<td data-value="90" class="pct high">90%</td>
-	<td data-value="30" class="abs high">27/30</td>
-=======
->>>>>>> fed97c9e
+	<td data-value="100" class="pct high">100%</td>
+	<td data-value="9" class="abs high">9/9</td>
+	<td data-value="100" class="pct high">100%</td>
+	<td data-value="33" class="abs high">33/33</td>
 	</tr>
 
 <tr>
@@ -230,15 +206,15 @@
 
 <tr>
 	<td class="file medium" data-value="Relude_IO.bs.js"><a href="Relude_IO.bs.js.html">Relude_IO.bs.js</a></td>
-	<td data-value="51.35" class="pic medium"><div class="chart"><div class="cover-fill" style="width: 51%;"></div><div class="cover-empty" style="width:49%;"></div></div></td>
-	<td data-value="51.35" class="pct medium">51.35%</td>
-	<td data-value="703" class="abs medium">361/703</td>
-	<td data-value="41.09" class="pct low">41.09%</td>
-	<td data-value="202" class="abs low">83/202</td>
-	<td data-value="42.22" class="pct low">42.22%</td>
-	<td data-value="225" class="abs low">95/225</td>
-	<td data-value="51.35" class="pct medium">51.35%</td>
-	<td data-value="703" class="abs medium">361/703</td>
+	<td data-value="55.19" class="pic medium"><div class="chart"><div class="cover-fill" style="width: 55%;"></div><div class="cover-empty" style="width:45%;"></div></div></td>
+	<td data-value="55.19" class="pct medium">55.19%</td>
+	<td data-value="703" class="abs medium">388/703</td>
+	<td data-value="45.05" class="pct low">45.05%</td>
+	<td data-value="202" class="abs low">91/202</td>
+	<td data-value="47.56" class="pct low">47.56%</td>
+	<td data-value="225" class="abs low">107/225</td>
+	<td data-value="55.19" class="pct medium">55.19%</td>
+	<td data-value="703" class="abs medium">388/703</td>
 	</tr>
 
 <tr>
@@ -473,7 +449,6 @@
 	<td data-value="49" class="abs high">49/49</td>
 	<td data-value="100" class="pct high">100%</td>
 	<td data-value="212" class="abs high">212/212</td>
-<<<<<<< HEAD
 	</tr>
 
 <tr>
@@ -487,8 +462,6 @@
 	<td data-value="14" class="abs medium">10/14</td>
 	<td data-value="85.29" class="pct high">85.29%</td>
 	<td data-value="34" class="abs high">29/34</td>
-=======
->>>>>>> fed97c9e
 	</tr>
 
 <tr>
