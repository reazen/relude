<!doctype html>
<html lang="en">
<head>
    <title>Code coverage report for src/extensions</title>
    <meta charset="utf-8" />
    <link rel="stylesheet" href="../../prettify.css" />
    <link rel="stylesheet" href="../../base.css" />
    <meta name="viewport" content="width=device-width, initial-scale=1">
    <style type='text/css'>
        .coverage-summary .sorter {
            background-image: url(../../sort-arrow-sprite.png);
        }
    </style>
</head>
<body>
<div class='wrapper'>
  <div class='pad1'>
    <h1>
      <a href="../../index.html">All files</a> src/extensions
    </h1>
    <div class='clearfix'>
      <div class='fl pad1y space-right2'>
<<<<<<< HEAD
        <span class="strong">70.88% </span>
        <span class="quiet">Statements</span>
        <span class='fraction'>567/800</span>
=======
        <span class="strong">70.63% </span>
        <span class="quiet">Statements</span>
        <span class='fraction'>565/800</span>
>>>>>>> fed97c9e
      </div>
      <div class='fl pad1y space-right2'>
        <span class="strong">97.06% </span>
        <span class="quiet">Branches</span>
        <span class='fraction'>33/34</span>
      </div>
      <div class='fl pad1y space-right2'>
<<<<<<< HEAD
        <span class="strong">49.38% </span>
        <span class="quiet">Functions</span>
        <span class='fraction'>120/243</span>
      </div>
      <div class='fl pad1y space-right2'>
        <span class="strong">70.88% </span>
        <span class="quiet">Lines</span>
        <span class='fraction'>567/800</span>
=======
        <span class="strong">48.56% </span>
        <span class="quiet">Functions</span>
        <span class='fraction'>118/243</span>
      </div>
      <div class='fl pad1y space-right2'>
        <span class="strong">70.63% </span>
        <span class="quiet">Lines</span>
        <span class='fraction'>565/800</span>
>>>>>>> fed97c9e
      </div>
    </div>
    <p class="quiet">
      Press <em>n</em> or <em>j</em> to go to the next uncovered block, <em>b</em>, <em>p</em> or <em>k</em> for the previous block.
    </p>
  </div>
  <div class='status-line medium'></div>
<div class="pad1">
<table class="coverage-summary">
<thead>
<tr>
   <th data-col="file" data-fmt="html" data-html="true" class="file">File</th>
   <th data-col="pic" data-type="number" data-fmt="html" data-html="true" class="pic"></th>
   <th data-col="statements" data-type="number" data-fmt="pct" class="pct">Statements</th>
   <th data-col="statements_raw" data-type="number" data-fmt="html" class="abs"></th>
   <th data-col="branches" data-type="number" data-fmt="pct" class="pct">Branches</th>
   <th data-col="branches_raw" data-type="number" data-fmt="html" class="abs"></th>
   <th data-col="functions" data-type="number" data-fmt="pct" class="pct">Functions</th>
   <th data-col="functions_raw" data-type="number" data-fmt="html" class="abs"></th>
   <th data-col="lines" data-type="number" data-fmt="pct" class="pct">Lines</th>
   <th data-col="lines_raw" data-type="number" data-fmt="html" class="abs"></th>
</tr>
</thead>
<tbody><tr>
	<td class="file high" data-value="Relude_Extensions_Alt.bs.js"><a href="Relude_Extensions_Alt.bs.js.html">Relude_Extensions_Alt.bs.js</a></td>
	<td data-value="100" class="pic high"><div class="chart"><div class="cover-fill cover-full" style="width: 100%;"></div><div class="cover-empty" style="width:0%;"></div></div></td>
	<td data-value="100" class="pct high">100%</td>
	<td data-value="5" class="abs high">5/5</td>
	<td data-value="100" class="pct high">100%</td>
	<td data-value="0" class="abs high">0/0</td>
	<td data-value="100" class="pct high">100%</td>
	<td data-value="2" class="abs high">2/2</td>
	<td data-value="100" class="pct high">100%</td>
	<td data-value="5" class="abs high">5/5</td>
	</tr>

<tr>
	<td class="file high" data-value="Relude_Extensions_Alternative.bs.js"><a href="Relude_Extensions_Alternative.bs.js.html">Relude_Extensions_Alternative.bs.js</a></td>
	<td data-value="100" class="pic high"><div class="chart"><div class="cover-fill cover-full" style="width: 100%;"></div><div class="cover-empty" style="width:0%;"></div></div></td>
	<td data-value="100" class="pct high">100%</td>
	<td data-value="2" class="abs high">2/2</td>
	<td data-value="100" class="pct high">100%</td>
	<td data-value="0" class="abs high">0/0</td>
	<td data-value="100" class="pct high">100%</td>
	<td data-value="1" class="abs high">1/1</td>
	<td data-value="100" class="pct high">100%</td>
	<td data-value="2" class="abs high">2/2</td>
	</tr>

<tr>
	<td class="file high" data-value="Relude_Extensions_Applicative.bs.js"><a href="Relude_Extensions_Applicative.bs.js.html">Relude_Extensions_Applicative.bs.js</a></td>
	<td data-value="100" class="pic high"><div class="chart"><div class="cover-fill cover-full" style="width: 100%;"></div><div class="cover-empty" style="width:0%;"></div></div></td>
	<td data-value="100" class="pct high">100%</td>
	<td data-value="7" class="abs high">7/7</td>
	<td data-value="100" class="pct high">100%</td>
	<td data-value="0" class="abs high">0/0</td>
	<td data-value="100" class="pct high">100%</td>
	<td data-value="1" class="abs high">1/1</td>
	<td data-value="100" class="pct high">100%</td>
	<td data-value="7" class="abs high">7/7</td>
	</tr>

<tr>
	<td class="file high" data-value="Relude_Extensions_Apply.bs.js"><a href="Relude_Extensions_Apply.bs.js.html">Relude_Extensions_Apply.bs.js</a></td>
	<td data-value="82.76" class="pic high"><div class="chart"><div class="cover-fill" style="width: 82%;"></div><div class="cover-empty" style="width:18%;"></div></div></td>
	<td data-value="82.76" class="pct high">82.76%</td>
	<td data-value="58" class="abs high">48/58</td>
	<td data-value="100" class="pct high">100%</td>
	<td data-value="0" class="abs high">0/0</td>
	<td data-value="54.55" class="pct medium">54.55%</td>
	<td data-value="22" class="abs medium">12/22</td>
	<td data-value="82.76" class="pct high">82.76%</td>
	<td data-value="58" class="abs high">48/58</td>
	</tr>

<tr>
	<td class="file medium" data-value="Relude_Extensions_Array.bs.js"><a href="Relude_Extensions_Array.bs.js.html">Relude_Extensions_Array.bs.js</a></td>
	<td data-value="55.09" class="pic medium"><div class="chart"><div class="cover-fill" style="width: 55%;"></div><div class="cover-empty" style="width:45%;"></div></div></td>
	<td data-value="55.09" class="pct medium">55.09%</td>
	<td data-value="167" class="abs medium">92/167</td>
	<td data-value="100" class="pct high">100%</td>
	<td data-value="0" class="abs high">0/0</td>
	<td data-value="5.26" class="pct low">5.26%</td>
	<td data-value="38" class="abs low">2/38</td>
	<td data-value="55.09" class="pct medium">55.09%</td>
	<td data-value="167" class="abs medium">92/167</td>
	</tr>

<tr>
	<td class="file high" data-value="Relude_Extensions_Bifoldable.bs.js"><a href="Relude_Extensions_Bifoldable.bs.js.html">Relude_Extensions_Bifoldable.bs.js</a></td>
	<td data-value="100" class="pic high"><div class="chart"><div class="cover-fill cover-full" style="width: 100%;"></div><div class="cover-empty" style="width:0%;"></div></div></td>
	<td data-value="100" class="pct high">100%</td>
	<td data-value="2" class="abs high">2/2</td>
	<td data-value="100" class="pct high">100%</td>
	<td data-value="0" class="abs high">0/0</td>
	<td data-value="100" class="pct high">100%</td>
	<td data-value="1" class="abs high">1/1</td>
	<td data-value="100" class="pct high">100%</td>
	<td data-value="2" class="abs high">2/2</td>
	</tr>

<tr>
	<td class="file medium" data-value="Relude_Extensions_Bifunctor.bs.js"><a href="Relude_Extensions_Bifunctor.bs.js.html">Relude_Extensions_Bifunctor.bs.js</a></td>
	<td data-value="75" class="pic medium"><div class="chart"><div class="cover-fill" style="width: 75%;"></div><div class="cover-empty" style="width:25%;"></div></div></td>
	<td data-value="75" class="pct medium">75%</td>
	<td data-value="12" class="abs medium">9/12</td>
	<td data-value="100" class="pct high">100%</td>
	<td data-value="0" class="abs high">0/0</td>
	<td data-value="50" class="pct medium">50%</td>
	<td data-value="6" class="abs medium">3/6</td>
	<td data-value="75" class="pct medium">75%</td>
	<td data-value="12" class="abs medium">9/12</td>
	</tr>

<tr>
	<td class="file medium" data-value="Relude_Extensions_Bitraversable.bs.js"><a href="Relude_Extensions_Bitraversable.bs.js.html">Relude_Extensions_Bitraversable.bs.js</a></td>
	<td data-value="50" class="pic medium"><div class="chart"><div class="cover-fill" style="width: 50%;"></div><div class="cover-empty" style="width:50%;"></div></div></td>
	<td data-value="50" class="pct medium">50%</td>
	<td data-value="2" class="abs medium">1/2</td>
	<td data-value="100" class="pct high">100%</td>
	<td data-value="0" class="abs high">0/0</td>
	<td data-value="0" class="pct low">0%</td>
	<td data-value="1" class="abs low">0/1</td>
	<td data-value="50" class="pct medium">50%</td>
	<td data-value="2" class="abs medium">1/2</td>
	</tr>

<tr>
	<td class="file low" data-value="Relude_Extensions_Eq.bs.js"><a href="Relude_Extensions_Eq.bs.js.html">Relude_Extensions_Eq.bs.js</a></td>
	<td data-value="45.45" class="pic low"><div class="chart"><div class="cover-fill" style="width: 45%;"></div><div class="cover-empty" style="width:55%;"></div></div></td>
	<td data-value="45.45" class="pct low">45.45%</td>
	<td data-value="11" class="abs low">5/11</td>
	<td data-value="100" class="pct high">100%</td>
	<td data-value="0" class="abs high">0/0</td>
	<td data-value="25" class="pct low">25%</td>
	<td data-value="4" class="abs low">1/4</td>
	<td data-value="45.45" class="pct low">45.45%</td>
	<td data-value="11" class="abs low">5/11</td>
	</tr>

<tr>
	<td class="file high" data-value="Relude_Extensions_Foldable.bs.js"><a href="Relude_Extensions_Foldable.bs.js.html">Relude_Extensions_Foldable.bs.js</a></td>
	<td data-value="87.77" class="pic high"><div class="chart"><div class="cover-fill" style="width: 87%;"></div><div class="cover-empty" style="width:13%;"></div></div></td>
	<td data-value="87.77" class="pct high">87.77%</td>
	<td data-value="139" class="abs high">122/139</td>
	<td data-value="95.83" class="pct high">95.83%</td>
	<td data-value="24" class="abs high">23/24</td>
	<td data-value="87.76" class="pct high">87.76%</td>
	<td data-value="49" class="abs high">43/49</td>
	<td data-value="87.77" class="pct high">87.77%</td>
	<td data-value="139" class="abs high">122/139</td>
	</tr>

<tr>
	<td class="file high" data-value="Relude_Extensions_Functor.bs.js"><a href="Relude_Extensions_Functor.bs.js.html">Relude_Extensions_Functor.bs.js</a></td>
	<td data-value="95.45" class="pic high"><div class="chart"><div class="cover-fill" style="width: 95%;"></div><div class="cover-empty" style="width:5%;"></div></div></td>
	<td data-value="95.45" class="pct high">95.45%</td>
	<td data-value="22" class="abs high">21/22</td>
	<td data-value="100" class="pct high">100%</td>
	<td data-value="0" class="abs high">0/0</td>
	<td data-value="75" class="pct medium">75%</td>
	<td data-value="4" class="abs medium">3/4</td>
	<td data-value="95.45" class="pct high">95.45%</td>
	<td data-value="22" class="abs high">21/22</td>
	</tr>

<tr>
	<td class="file medium" data-value="Relude_Extensions_List.bs.js"><a href="Relude_Extensions_List.bs.js.html">Relude_Extensions_List.bs.js</a></td>
	<td data-value="59.54" class="pic medium"><div class="chart"><div class="cover-fill" style="width: 59%;"></div><div class="cover-empty" style="width:41%;"></div></div></td>
	<td data-value="59.54" class="pct medium">59.54%</td>
	<td data-value="173" class="abs medium">103/173</td>
	<td data-value="100" class="pct high">100%</td>
	<td data-value="0" class="abs high">0/0</td>
	<td data-value="23.81" class="pct low">23.81%</td>
	<td data-value="42" class="abs low">10/42</td>
	<td data-value="59.54" class="pct medium">59.54%</td>
	<td data-value="173" class="abs medium">103/173</td>
	</tr>

<tr>
	<td class="file high" data-value="Relude_Extensions_Monad.bs.js"><a href="Relude_Extensions_Monad.bs.js.html">Relude_Extensions_Monad.bs.js</a></td>
	<td data-value="90" class="pic high"><div class="chart"><div class="cover-fill" style="width: 90%;"></div><div class="cover-empty" style="width:10%;"></div></div></td>
	<td data-value="90" class="pct high">90%</td>
	<td data-value="30" class="abs high">27/30</td>
	<td data-value="100" class="pct high">100%</td>
	<td data-value="0" class="abs high">0/0</td>
	<td data-value="62.5" class="pct medium">62.5%</td>
	<td data-value="8" class="abs medium">5/8</td>
	<td data-value="90" class="pct high">90%</td>
	<td data-value="30" class="abs high">27/30</td>
	</tr>

<tr>
	<td class="file high" data-value="Relude_Extensions_MonadError.bs.js"><a href="Relude_Extensions_MonadError.bs.js.html">Relude_Extensions_MonadError.bs.js</a></td>
	<td data-value="100" class="pic high"><div class="chart"><div class="cover-fill cover-full" style="width: 100%;"></div><div class="cover-empty" style="width:0%;"></div></div></td>
	<td data-value="100" class="pct high">100%</td>
	<td data-value="2" class="abs high">2/2</td>
	<td data-value="100" class="pct high">100%</td>
	<td data-value="0" class="abs high">0/0</td>
	<td data-value="100" class="pct high">100%</td>
	<td data-value="1" class="abs high">1/1</td>
	<td data-value="100" class="pct high">100%</td>
	<td data-value="2" class="abs high">2/2</td>
	</tr>

<tr>
	<td class="file high" data-value="Relude_Extensions_MonadThrow.bs.js"><a href="Relude_Extensions_MonadThrow.bs.js.html">Relude_Extensions_MonadThrow.bs.js</a></td>
	<td data-value="100" class="pic high"><div class="chart"><div class="cover-fill cover-full" style="width: 100%;"></div><div class="cover-empty" style="width:0%;"></div></div></td>
	<td data-value="100" class="pct high">100%</td>
	<td data-value="2" class="abs high">2/2</td>
	<td data-value="100" class="pct high">100%</td>
	<td data-value="0" class="abs high">0/0</td>
	<td data-value="100" class="pct high">100%</td>
	<td data-value="1" class="abs high">1/1</td>
	<td data-value="100" class="pct high">100%</td>
	<td data-value="2" class="abs high">2/2</td>
	</tr>

<tr>
	<td class="file high" data-value="Relude_Extensions_Monoid.bs.js"><a href="Relude_Extensions_Monoid.bs.js.html">Relude_Extensions_Monoid.bs.js</a></td>
	<td data-value="100" class="pic high"><div class="chart"><div class="cover-fill cover-full" style="width: 100%;"></div><div class="cover-empty" style="width:0%;"></div></div></td>
	<td data-value="100" class="pct high">100%</td>
	<td data-value="6" class="abs high">6/6</td>
	<td data-value="100" class="pct high">100%</td>
	<td data-value="0" class="abs high">0/0</td>
	<td data-value="100" class="pct high">100%</td>
	<td data-value="1" class="abs high">1/1</td>
	<td data-value="100" class="pct high">100%</td>
	<td data-value="6" class="abs high">6/6</td>
	</tr>

<tr>
	<td class="file medium" data-value="Relude_Extensions_Ord.bs.js"><a href="Relude_Extensions_Ord.bs.js.html">Relude_Extensions_Ord.bs.js</a></td>
	<td data-value="69.23" class="pic medium"><div class="chart"><div class="cover-fill" style="width: 69%;"></div><div class="cover-empty" style="width:31%;"></div></div></td>
	<td data-value="69.23" class="pct medium">69.23%</td>
	<td data-value="143" class="abs medium">99/143</td>
	<td data-value="100" class="pct high">100%</td>
	<td data-value="10" class="abs high">10/10</td>
	<td data-value="51.85" class="pct medium">51.85%</td>
	<td data-value="54" class="abs medium">28/54</td>
	<td data-value="69.23" class="pct medium">69.23%</td>
	<td data-value="143" class="abs medium">99/143</td>
	</tr>

<tr>
	<td class="file high" data-value="Relude_Extensions_Plus.bs.js"><a href="Relude_Extensions_Plus.bs.js.html">Relude_Extensions_Plus.bs.js</a></td>
	<td data-value="100" class="pic high"><div class="chart"><div class="cover-fill cover-full" style="width: 100%;"></div><div class="cover-empty" style="width:0%;"></div></div></td>
	<td data-value="100" class="pct high">100%</td>
	<td data-value="2" class="abs high">2/2</td>
	<td data-value="100" class="pct high">100%</td>
	<td data-value="0" class="abs high">0/0</td>
	<td data-value="100" class="pct high">100%</td>
	<td data-value="1" class="abs high">1/1</td>
	<td data-value="100" class="pct high">100%</td>
	<td data-value="2" class="abs high">2/2</td>
	</tr>

<tr>
	<td class="file high" data-value="Relude_Extensions_Ring.bs.js"><a href="Relude_Extensions_Ring.bs.js.html">Relude_Extensions_Ring.bs.js</a></td>
	<td data-value="83.33" class="pic high"><div class="chart"><div class="cover-fill" style="width: 83%;"></div><div class="cover-empty" style="width:17%;"></div></div></td>
	<td data-value="83.33" class="pct high">83.33%</td>
	<td data-value="6" class="abs high">5/6</td>
	<td data-value="100" class="pct high">100%</td>
	<td data-value="0" class="abs high">0/0</td>
	<td data-value="50" class="pct medium">50%</td>
	<td data-value="2" class="abs medium">1/2</td>
	<td data-value="83.33" class="pct high">83.33%</td>
	<td data-value="6" class="abs high">5/6</td>
	</tr>

<tr>
	<td class="file medium" data-value="Relude_Extensions_Semigroup.bs.js"><a href="Relude_Extensions_Semigroup.bs.js.html">Relude_Extensions_Semigroup.bs.js</a></td>
	<td data-value="60" class="pic medium"><div class="chart"><div class="cover-fill" style="width: 60%;"></div><div class="cover-empty" style="width:40%;"></div></div></td>
	<td data-value="60" class="pct medium">60%</td>
	<td data-value="5" class="abs medium">3/5</td>
	<td data-value="100" class="pct high">100%</td>
	<td data-value="0" class="abs high">0/0</td>
	<td data-value="50" class="pct medium">50%</td>
	<td data-value="2" class="abs medium">1/2</td>
	<td data-value="60" class="pct medium">60%</td>
	<td data-value="5" class="abs medium">3/5</td>
	</tr>

<tr>
	<td class="file high" data-value="Relude_Extensions_Semiring.bs.js"><a href="Relude_Extensions_Semiring.bs.js.html">Relude_Extensions_Semiring.bs.js</a></td>
	<td data-value="100" class="pic high"><div class="chart"><div class="cover-fill cover-full" style="width: 100%;"></div><div class="cover-empty" style="width:0%;"></div></div></td>
	<td data-value="100" class="pct high">100%</td>
	<td data-value="2" class="abs high">2/2</td>
	<td data-value="100" class="pct high">100%</td>
	<td data-value="0" class="abs high">0/0</td>
	<td data-value="100" class="pct high">100%</td>
	<td data-value="1" class="abs high">1/1</td>
	<td data-value="100" class="pct high">100%</td>
	<td data-value="2" class="abs high">2/2</td>
	</tr>

<tr>
	<td class="file high" data-value="Relude_Extensions_Traversable.bs.js"><a href="Relude_Extensions_Traversable.bs.js.html">Relude_Extensions_Traversable.bs.js</a></td>
	<td data-value="100" class="pic high"><div class="chart"><div class="cover-fill cover-full" style="width: 100%;"></div><div class="cover-empty" style="width:0%;"></div></div></td>
	<td data-value="100" class="pct high">100%</td>
	<td data-value="2" class="abs high">2/2</td>
	<td data-value="100" class="pct high">100%</td>
	<td data-value="0" class="abs high">0/0</td>
	<td data-value="100" class="pct high">100%</td>
	<td data-value="1" class="abs high">1/1</td>
	<td data-value="100" class="pct high">100%</td>
	<td data-value="2" class="abs high">2/2</td>
	</tr>

</tbody>
</table>
</div><div class='push'></div><!-- for sticky footer -->
</div><!-- /wrapper -->
<div class='footer quiet pad2 space-top1 center small'>
  Code coverage
</div>
</div>
<script src="../../prettify.js"></script>
<script>
window.onload = function () {
        if (typeof prettyPrint === 'function') {
            prettyPrint();
        }
};
</script>
<script src="../../sorter.js"></script>
<script src="../../block-navigation.js"></script>
</body>
</html><|MERGE_RESOLUTION|>--- conflicted
+++ resolved
@@ -20,15 +20,9 @@
     </h1>
     <div class='clearfix'>
       <div class='fl pad1y space-right2'>
-<<<<<<< HEAD
-        <span class="strong">70.88% </span>
+        <span class="strong">71.25% </span>
         <span class="quiet">Statements</span>
-        <span class='fraction'>567/800</span>
-=======
-        <span class="strong">70.63% </span>
-        <span class="quiet">Statements</span>
-        <span class='fraction'>565/800</span>
->>>>>>> fed97c9e
+        <span class='fraction'>570/800</span>
       </div>
       <div class='fl pad1y space-right2'>
         <span class="strong">97.06% </span>
@@ -36,25 +30,14 @@
         <span class='fraction'>33/34</span>
       </div>
       <div class='fl pad1y space-right2'>
-<<<<<<< HEAD
-        <span class="strong">49.38% </span>
+        <span class="strong">49.79% </span>
         <span class="quiet">Functions</span>
-        <span class='fraction'>120/243</span>
+        <span class='fraction'>121/243</span>
       </div>
       <div class='fl pad1y space-right2'>
-        <span class="strong">70.88% </span>
+        <span class="strong">71.25% </span>
         <span class="quiet">Lines</span>
-        <span class='fraction'>567/800</span>
-=======
-        <span class="strong">48.56% </span>
-        <span class="quiet">Functions</span>
-        <span class='fraction'>118/243</span>
-      </div>
-      <div class='fl pad1y space-right2'>
-        <span class="strong">70.63% </span>
-        <span class="quiet">Lines</span>
-        <span class='fraction'>565/800</span>
->>>>>>> fed97c9e
+        <span class='fraction'>570/800</span>
       </div>
     </div>
     <p class="quiet">
@@ -223,15 +206,15 @@
 
 <tr>
 	<td class="file medium" data-value="Relude_Extensions_List.bs.js"><a href="Relude_Extensions_List.bs.js.html">Relude_Extensions_List.bs.js</a></td>
-	<td data-value="59.54" class="pic medium"><div class="chart"><div class="cover-fill" style="width: 59%;"></div><div class="cover-empty" style="width:41%;"></div></div></td>
-	<td data-value="59.54" class="pct medium">59.54%</td>
-	<td data-value="173" class="abs medium">103/173</td>
-	<td data-value="100" class="pct high">100%</td>
-	<td data-value="0" class="abs high">0/0</td>
-	<td data-value="23.81" class="pct low">23.81%</td>
-	<td data-value="42" class="abs low">10/42</td>
-	<td data-value="59.54" class="pct medium">59.54%</td>
-	<td data-value="173" class="abs medium">103/173</td>
+	<td data-value="61.27" class="pic medium"><div class="chart"><div class="cover-fill" style="width: 61%;"></div><div class="cover-empty" style="width:39%;"></div></div></td>
+	<td data-value="61.27" class="pct medium">61.27%</td>
+	<td data-value="173" class="abs medium">106/173</td>
+	<td data-value="100" class="pct high">100%</td>
+	<td data-value="0" class="abs high">0/0</td>
+	<td data-value="26.19" class="pct low">26.19%</td>
+	<td data-value="42" class="abs low">11/42</td>
+	<td data-value="61.27" class="pct medium">61.27%</td>
+	<td data-value="173" class="abs medium">106/173</td>
 	</tr>
 
 <tr>
