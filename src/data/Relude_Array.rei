--- conflicted
+++ resolved
@@ -1617,7 +1617,6 @@
     array(Belt.Result.t('a, 'c)) => Belt.Result.t(array('a), 'c);
 };
 
-<<<<<<< HEAD
 module Validation: {
   module Traversable:
     (
@@ -1720,7 +1719,6 @@
     Relude_Validation.t(array('b), Relude_NonEmpty.Array.t('e));
 };
 
-=======
 /**
   This submodule provides infix operators for common array
   operations. You can use these operators by opening the
@@ -1730,7 +1728,6 @@
   open Relude.Array.Infix;
   ```
 */
->>>>>>> 706c598a
 module Infix: {
 
   /**
